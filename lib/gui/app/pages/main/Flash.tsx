--- conflicted
+++ resolved
@@ -196,27 +196,12 @@
 	}
 
 	private async tryFlash() {
-<<<<<<< HEAD
-		const devices = selection.getSelectedDevices();
-		const drives = availableDrives
-			.getDrives()
-			.filter((drive: { device: string }) => {
-				return devices.includes(drive.device);
-			})
-			.map((drive) => {
-				return {
-					...drive,
-					statuses: constraints.getDriveImageCompatibilityStatuses(drive),
-				};
-			});
-=======
 		const drives = selection.getSelectedDrives().map((drive) => {
 			return {
 				...drive,
 				statuses: constraints.getDriveImageCompatibilityStatuses(drive),
 			};
 		});
->>>>>>> 3feb22ee
 		if (drives.length === 0 || this.props.isFlashing) {
 			return;
 		}
